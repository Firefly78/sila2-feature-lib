import logging
import typing
from abc import ABCMeta, abstractmethod

from unitelabs.cdk import sila

from .types.sila_types import HandoverPosition, InvalidCommandSequence, PositionIndex

logger = logging.getLogger(__name__)


class LabwareTransferSiteControllerBase(sila.Feature, metaclass=ABCMeta):
    """
    This feature (together with the "Labware Transfer Manipulator Controller" feature) provides commands to trigger the
    sub-tasks of handing over a labware item, e.g. a microtiter plate or a tube, from one device to another in a
    standardized and generic way.

    For each labware transfer a defined sequence of commands has to be called on both involved devices to ensure the
    proper synchronization of all necessary transfer actions without unwanted physical interferences and to optimize
    the transfer performance regarding the execution time. Using the generic commands, labware transfers between any
    arbitrary labware handling devices can be controlled (a robot device has not necessarily to be involved).

    Generally, a labware transfer is executed between a source and a destination device, where one of them is the
    active device (executing the handover actions) and the other one is the passive device.

    The "Labware Transfer Site Controller" feature is used to control the labware transfer on the side of the
    passive device to hand over labware to or take over labware from an active device, which provides the
    "Labware Transfer Manipulator Controller" feature.

    If a device is capable to act either as the active or as the passive device of a labware transfer it must provide
    both features.

    The complete sequence of issued transfer commands on both devices is as follows:

    1. Prior to the actual labware transfer a "Prepare For Output" command is sent to the source device to execute all
       necessary actions to be ready to release a labware item (e.g. open a tray) and simultaneously a "Prepare For
       Input" command is sent to the destination device to execute all necessary actions to be ready to receive a
       labware item (e.g. position the robotic arm near the tray of the source device).
    2. When both devices have successfully finished their "Prepare For ..." command execution, the next commands are
       issued.
    3a If the source device is the active device it will receive a "Put Labware" command to execute all necessary
       actions to put the labware item into the destination device. After the transfer has been finished successfully,
       the destination device receives a "Labware Delivered" command, that triggers all actions to be done after the
       labware item has been transferred (e.g. close the opened tray).
    3b If the destination device is the active device it will receive a "Get Labware" command to execute all necessary
       actions to get the labware from the source device (e.g. gripping the labware item). After that command has been
       finished successfully, the source device receives a "Labware Removed" command, that triggers all actions to be
       done after the labware item has been transferred (e.g. close the opened tray).

    The command sequences for a passive source or destination device have always to be as follows:
    - for a passive source device:        PrepareForOutput - LabwareRemoved
    - for a passive destination device:   PrepareForInput - LabwareDelivered

    If the commands issued by the client differ from the respective command sequences an "Invalid Command Sequence"
    error will be raised.

    To address the location, where a labware item can be handed over to or from other devices, every device must
    provide one or more uniquely named positions (handover positions) via the "Available Handover Positions" property.
    A robot (active device) should have at least one handover position for each device that it interacts with, whereas
    most passive devices will only have one handover position. In the case of a position array (e.g. a rack), the
    position within the array is specified via the sub-position of the handover position, passed as an index number.

    To address the positions within a device where the transferred labware item has to be stored at or is to be taken
    from (e.g. the storage positions inside an incubator), the internal position is specified. Each device must provide
    the number of available internal positions via the "Number Of Internal Positions" property. In the case of no
    multiple internal positions, this property as well as the "Internal Position" parameter value must be 1.

    With the "Prepare For Input" command there is also information about the labware transferred, like labware type or
    a unique labware identifier (e.g. a barcode).
    """

    @abstractmethod
    @sila.ObservableCommand(name="Prepare For Input", errors=[InvalidCommandSequence])
    async def PrepareForInput(
        self,
        HandoverPosition: HandoverPosition,
        InternalPosition: PositionIndex,
        LabwareType: str,
        LabwareUniqueID: str,
        *,
        status: sila.Status,
    ) -> None:
        """
        Put the device into a state in which it is ready to accept new labware at the specified handover position.

        .. parameter:: Indicates the position where the labware will be handed over.
        .. parameter:: Indicates the position which the labware will be stored at within the device, e.g. internal
                       storage positions of an incubator.
        .. parameter:: Specifies the type of labware that will be handed over to transfer information about the
                       labware that the device might need to handle it correctly.
        .. parameter:: Represents the unique identification of a labware in the controlling system. It is assigned
                       by the system and must remain unchanged during the whole process.
        """

    @sila.ObservableCommand(name="Prepare For Output", errors=[InvalidCommandSequence])
    async def PrepareForOutput(
        self,
        HandoverPosition: HandoverPosition,
        InternalPosition: PositionIndex,
        *,
        status: sila.Status,
    ) -> None:
        """
        Put the device into a state in which it is ready to release the labware at the specified handover position.

        .. parameter:: Indicates the position where the labware will be handed over.
        .. parameter:: Indicates the position which the labware will be retrieved from within the device, e.g. internal \
              storage positions of an incubator.

        """

    @abstractmethod
    @sila.ObservableCommand(name="Labware Delivered", errors=[InvalidCommandSequence])
    async def LabwareDelivered(
        self,
        HandoverPosition: HandoverPosition,
        *,
        status: sila.Status,
    ):
        """
        Notifies the passive destination device of a labware item that has been transferred to it (sent after a "Prepare \
              For Input" command)

        .. parameter:: Indicates the position the labware item has been delivered to.
        """

    @abstractmethod
    @sila.ObservableCommand(name="Labware Removed", errors=[InvalidCommandSequence])
    async def LabwareRemoved(
        self,
        HandoverPosition: HandoverPosition,
        *,
        status: sila.Status,
    ):
        """
        Notifies the passive source device of a labware item that has been removed from it (sent after a "Prepare For \
              Output" command).

        .. parameter:: Indicates the position the labware has been removed from.
        """

<<<<<<< HEAD
    @abstractmethod
    @sila.UnobservableProperty(display_name="Available Handover Positions")
    async def AvailableHandoverPositions(self) -> typing.List[HandoverPosition]:
        """
        All handover positions of the device including the number of sub-positions.
        """
=======
    @abc.abstractmethod
    @sila.UnobservableProperty(name="Available Handover Positions")
    async def AvailableHandoverPositions(self) -> list[HandoverPosition]:
        """All handover positions of the device including the number of sub-positions."""
>>>>>>> 9cf938f8

    @sila.UnobservableProperty(name="Number Of Internal Positions")
    async def NumberOfInternalPositions(
        self,
<<<<<<< HEAD
    ) -> typing.Annotated[int, sila.constraints.MinimalInclusive(1)]:
        """
        The number of internal positions the device has.
        """
        return 1  # Default (not used)
=======
    ) -> typing.Annotated[int, sila.constraints.MinimalInclusive(value=1)]:
        """The number of addressable internal positions of the device."""
        return 1  # Default (not used)

    @sila.UnobservableProperty(name="Available Intermediate Actions")
    async def AvailableIntermediateActions(
        self,
    ) -> list[
        typing.Annotated[
            str,
            sila.constraints.FullyQualifiedIdentifier(value="CommandIdentifier"),
        ]
    ]:
        """Returns all commands that can be executed within a "Put Labware" or "Get Labware" command execution."""
        return []  # Default (not used)
>>>>>>> 9cf938f8
<|MERGE_RESOLUTION|>--- conflicted
+++ resolved
@@ -139,32 +139,18 @@
         .. parameter:: Indicates the position the labware has been removed from.
         """
 
-<<<<<<< HEAD
-    @abstractmethod
-    @sila.UnobservableProperty(display_name="Available Handover Positions")
-    async def AvailableHandoverPositions(self) -> typing.List[HandoverPosition]:
-        """
-        All handover positions of the device including the number of sub-positions.
-        """
-=======
     @abc.abstractmethod
     @sila.UnobservableProperty(name="Available Handover Positions")
     async def AvailableHandoverPositions(self) -> list[HandoverPosition]:
         """All handover positions of the device including the number of sub-positions."""
->>>>>>> 9cf938f8
 
     @sila.UnobservableProperty(name="Number Of Internal Positions")
     async def NumberOfInternalPositions(
         self,
-<<<<<<< HEAD
     ) -> typing.Annotated[int, sila.constraints.MinimalInclusive(1)]:
         """
         The number of internal positions the device has.
         """
-        return 1  # Default (not used)
-=======
-    ) -> typing.Annotated[int, sila.constraints.MinimalInclusive(value=1)]:
-        """The number of addressable internal positions of the device."""
         return 1  # Default (not used)
 
     @sila.UnobservableProperty(name="Available Intermediate Actions")
@@ -177,5 +163,4 @@
         ]
     ]:
         """Returns all commands that can be executed within a "Put Labware" or "Get Labware" command execution."""
-        return []  # Default (not used)
->>>>>>> 9cf938f8
+        return []  # Default (not used)